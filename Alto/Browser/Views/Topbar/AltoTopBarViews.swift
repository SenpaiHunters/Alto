--- conflicted
+++ resolved
@@ -11,18 +11,11 @@
             MacButtonsView()
                 .padding(.leading, 6)
                 .frame(width: 70)
-<<<<<<< HEAD
 
             SpacePickerView(model: SpacePickerViewModel(state: model.state))
                 .fixedSize()
 
-=======
-            
-            SpacePickerView(model: SpacePickerViewModel(state: model.state))
-                .fixedSize()
-            
-            
->>>>>>> cfddffbc
+
             AltoButton(action: {
                 model.state.currentSpace?.currentTab?.content[0].goBack()
             }, icon: "arrow.left", active: model.state.currentSpace?.currentTab?.content[0].canGoBack ?? false)
@@ -49,11 +42,7 @@
             if !model.state.tabManager.globalLocations[0].tabs.isEmpty {
                 Divider().frame(width: 2)
             }
-<<<<<<< HEAD
 
-=======
-            
->>>>>>> cfddffbc
             // TODO: make a better system for getting tab locations
             if let tabLocation = model.state.currentSpace?.localLocations[1] {
                 DropZoneView(model: DropZoneViewModel(
@@ -70,19 +59,12 @@
                 .fixedSize()
         }
         .frame(height: 30)
-<<<<<<< HEAD
         .zIndex(100_000)
     }
 }
 
 // MARK: - SpacePickerViewModel
 
-=======
-        .zIndex(100000)
-    }
-}
-
->>>>>>> cfddffbc
 @Observable
 class SpacePickerViewModel {
     var state: GenaricState
@@ -90,31 +72,20 @@
     var spaces: [Space] {
         Alto.shared.spaceManager.spaces
     }
-<<<<<<< HEAD
 
     var isDisplaying = false
 
-=======
-    var isDisplaying: Bool = false
-    
->>>>>>> cfddffbc
     init(state: GenaricState) {
         self.state = state
     }
 }
 
-<<<<<<< HEAD
+
 // MARK: - SpacePickerView
 
 struct SpacePickerView: View {
     var model: SpacePickerViewModel
 
-=======
-
-struct SpacePickerView: View {
-    var model: SpacePickerViewModel
-    
->>>>>>> cfddffbc
     var body: some View {
         HStack {
             Text(model.state.currentSpace?.name ?? "Select Space")
@@ -131,13 +102,10 @@
                 if model.isDisplaying {
                     PickerDropdownView(model: model, items: model.spaces)
                         // Offset the dropdown to appear below the button.
-<<<<<<< HEAD
+
                             .offset(y: 35)
                             .zIndex(1_000_000)
-=======
-                        .offset(y: 35)
-                        .zIndex(1000000)
->>>>>>> cfddffbc
+
                 }
             },
             alignment: .topLeading
@@ -145,20 +113,14 @@
     }
 }
 
-<<<<<<< HEAD
+
 // MARK: - PickerDropdownView
 
-=======
->>>>>>> cfddffbc
 // TODO: Make this a general view for all drop downs
 struct PickerDropdownView: View {
     var model: SpacePickerViewModel
     var items: [Space]
-<<<<<<< HEAD
 
-=======
-    
->>>>>>> cfddffbc
     var body: some View {
         VStack(alignment: .leading, spacing: 0) {
             ScrollView {
@@ -183,11 +145,7 @@
                             .contentShape(Rectangle())
                         }
                         .buttonStyle(.plain)
-<<<<<<< HEAD
-
-=======
-                        
->>>>>>> cfddffbc
+                                              
                         if space.id != items.last?.id {
                             Divider()
                         }
@@ -195,11 +153,9 @@
                 }
             }
         }
-<<<<<<< HEAD
+
         .zIndex(1_000_000)
-=======
-        .zIndex(1000000)
->>>>>>> cfddffbc
+
         .padding(.vertical, 5)
         .frame(width: 240)
         .frame(height: 200)
